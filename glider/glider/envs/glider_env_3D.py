--- conflicted
+++ resolved
@@ -124,7 +124,7 @@
             r.integrate(timestep)
             self.time += r.t
             self.state = r.y
-
+            
 ########################################################################################################################
 
     def buildDynamic3D(self, t, x):
@@ -146,7 +146,7 @@
         v_A_norm = np.maximum(np.linalg.norm(g_v_A), .1)
         gamma_a = -np.arcsin(np.clip((g_v_A[2]/v_A_norm), -1, 1))
         chi_a = np.arctan2(g_v_A[1], g_v_A[0])
-
+        
         # aerodynamic force in aerodynamic coordinates
         cl = 2*np.pi*(self._params_glider.ST/(self._params_glider.ST + 2))*alpha
         cd = self._params_glider.CD0 + (1/(np.pi*self._params_glider.ST*self._params_glider.OE))*np.power(cl, 2)
@@ -186,7 +186,7 @@
             sys.exit("not a valid rotation axis")
 
         return rotationMatrix
-
+       
 ########################################################################################################################
 
     def get_observation(self):
@@ -259,22 +259,6 @@
         # aircraft distance from active vertex
         dist_to_active_vertex = np.linalg.norm(g_active_to_aircraft)
 
-<<<<<<< HEAD
-        _ = self.setActiveVertex()
-        _ = self.getLapReward()
-        energyReward = self.getEnergyReward()
-
-        if self._params_task.TASK == 'distance':
-            # reward = lapReward
-            # reward = vertexReward
-            # reward = self._params_sim.TIMESTEP
-            reward = energyReward
-        elif self._params_task.TASK == 'speed':
-            # TBD
-            print("task not implemented, yet")
-        else:
-            print("no such task")
-=======
         # triangle dimensions
         len_base = np.linalg.norm(self._params_task.TRIANGLE[:, 0] - self._params_task.TRIANGLE[:, 2])
         len_legs = len_base / np.sqrt(2)
@@ -306,7 +290,6 @@
 
         # rotation matrix from local NED-coordinates to reference coordinates
         k_T_g = self.getRotationMatrix(g_chi, 3)
->>>>>>> efc65c05
 
         # set relative updraft positions (dist, dir)
         rel_updraft_pos = np.empty([updraft_count, 2])
@@ -407,62 +390,9 @@
 
     def get_energy_reward(self):
 
-<<<<<<< HEAD
-    def getEnergyReward(self):
-
         g_v_W = self._wind_fun.get_current_wind(self.state[0:3])
         g_v_K = self.state[3:6].reshape(3, 1)
         g_v_A = g_v_K - g_v_W
-
-        v_A_norm = np.maximum(np.linalg.norm(g_v_A), .1)
-        gamma_a = -np.arcsin(np.clip((g_v_A[2] / v_A_norm), -1, 1))
-        chi_a = np.arctan2(g_v_A[1], g_v_A[0])
-
-        mu_a = self.control.item(0)
-        alpha = self.control.item(1)
-
-        cl = 2 * np.pi * (self._params_glider.ST / (self._params_glider.ST + 2)) * alpha
-        cd = self._params_glider.CD0 + (1 / (np.pi * self._params_glider.ST * self._params_glider.OE)) * np.power(cl, 2)
-        a_f_Ax = (self._params_physics.RHO / 2) * self._params_glider.S * np.power(v_A_norm, 2) * (-cd)
-
-        a_T_g = self.getRotationMatrix(mu_a, 1)\
-                @ self.getRotationMatrix(gamma_a.item(), 2)\
-                @ self.getRotationMatrix(-chi_a.item(), 3)
-
-        # energy-equivalent climb rate
-        w = -g_v_K[2] + (1 / self._params_physics.G) * v_A_norm * ((1 / self._params_glider.M) * a_f_Ax
-                                                                   + (a_T_g[0, :]
-                                                                      @ np.array([[0], [0], [self._params_physics.G]])))
-
-        # energy-equivalent climb rate, normalized by sink at best glide TODO: best endurance would be "correct"
-        V_bestGlide, gamma_bestGlide = self.getBestGlide()
-        w_normalized = w.item() - V_bestGlide * gamma_bestGlide
-
-        # delta normalized energy-equivalent climb rate
-        energyReward = w_normalized * self._params_sim.TIMESTEP
-
-        return energyReward
-
-    def getBestGlide(self):
-        alpha_bestGlide = ((self._params_glider.ST + 2)
-                           * np.sqrt(self._params_glider.CD0*self._params_glider.OE/self._params_glider.ST))\
-                           / (2*np.sqrt(np.pi))
-        cL_bestGlide = (2*np.pi*alpha_bestGlide*self._params_glider.ST)/(self._params_glider.ST + 2)
-        cD_bestGlide = self._params_glider.CD0\
-                       + (1 / (np.pi * self._params_glider.ST * self._params_glider.OE)) * np.power(cL_bestGlide, 2)
-
-        V_bestGlide = np.sqrt((2*self._params_glider.M*self._params_physics.G)
-                              /(self._params_physics.RHO*self._params_glider.S*cL_bestGlide))
-        gamma_bestGlide = -cD_bestGlide / cL_bestGlide
-
-        return V_bestGlide, gamma_bestGlide
-
-#########################################################################################################
-=======
-        g_v_W = self._wind_fun.get_current_wind(self.state[0:3])
-        g_v_K = self.state[3:6].reshape(3, 1)
-        g_v_A = g_v_K - g_v_W
->>>>>>> efc65c05
 
         v_A_norm = np.maximum(np.linalg.norm(g_v_A), .1)
         gamma_a = -np.arcsin(np.clip((g_v_A[2] / v_A_norm), -1, 1))
@@ -520,21 +450,6 @@
 
         return reward
 
-    def get_updraft_obs(self):
-        # get updraft at current aircraft position
-        g_v_W = self._wind_fun.get_current_wind(self.state[0:3])
-        updraft = -g_v_W[2].item()
-
-        # compute aircraft position in polar coordinates wrt. g-frame
-        dist2origin = np.linalg.norm(self.state[0:2])
-        g_phi = np.arctan2(self.state[1], self.state[0]).item()
-
-        # standardization
-        updraft_obs = (np.array([dist2origin, g_phi, updraft])
-                       - self._params_wind.UP_OBS_MEAN) / self._params_wind.UP_OBS_STD
-
-        return updraft_obs
-
 #########################################################################################################
 
     def getInfo(self):
