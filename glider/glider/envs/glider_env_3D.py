import gym
from gym import spaces
from gym.utils import seeding
import numpy as np
import scipy.integrate as integrate
import sys
import os
from ..utils.wind import Wind

sys.path.append(os.path.join("..", "..", ".."))
from params import *

class gliderEnv3D(gym.Env):

########################################################################################################################

    def __init__(self):

        # instantiate parameters
        self._params_glider = params_glider()
        self._params_physics = params_physics()
        self._params_task = params_task()
        self._params_sim = params_sim()
        self._params_wind = params_wind()

        # set wind function
        self._wind_fun = Wind()

        # set integrator
        if self._params_sim.USE_RK45:
            self._integrator = integrate.ode(self.buildDynamic3D).set_integrator('dopri5', rtol=1e-2, atol=1e-4)
        else:
            self._integrator = 'euler'

        # set random seed
        self.seed()

        # initialize further member variables
        self.lb             = np.min(self._params_task.ACTION_SPACE, 1)*(np.pi/180)
        self.ub             = np.max(self._params_task.ACTION_SPACE, 1)*(np.pi/180)
        self.state          = None
        self.time           = None
        self.control        = None
        self.activeVertex   = None
        self.vertexCounter  = None
        self.lapCounter     = None
        self.viewer         = None

    def seed(self, seed=None):
        self.np_random, seed = seeding.np_random(seed)
        return [seed]

########################################################################################################################

    def reset(self):
        if self._params_task.TASK == 'loiter':
            initState = self.np_random.uniform(np.array([-500, -500, -405, -10, -10, 0.5]),
                                               np.array([+500, +500, -395, +10, +10, 1.5]))
        elif self._params_task.INIT_METHOD == 'random_normal':
            initState = self.np_random.multivariate_normal(self._params_task.INITIAL_STATE,
                                                           np.diag(np.square(self._params_task.INITIAL_STD)))
        elif self._params_task.INIT_METHOD == 'fix':
            initState = np.copy(self._params_task.INITIAL_STATE)

        if self._params_wind.ALWAYS_RESET:
            self._wind_fun.reset_wind()

        self.time = 0
        self.vertexCounter = 0
        self.lapCounter = 0
        self.activeVertex = 1
        self.state = np.copy(initState)
        return self.state

########################################################################################################################

    def step(self, action, timestep=None):
        timestep = self._params_sim.TIMESTEP if not timestep else timestep

        self.control = self.action2control(action)
        self.integrate(timestep)
        observation = self.state2observation()
        reward, done = self.getRewardAndDoneFlag(timestep)
        info = self.getInfo()
        return observation, reward, done, info

########################################################################################################################

    def action2control(self, action):
        control = self.lb + (action + 1.) * 0.5 * (self.ub - self.lb)
        control = np.clip(control, self.lb, self.ub)
        return control

########################################################################################################################

    def integrate(self, timestep):
        if self._integrator == 'euler':
            t0 = self.time
            while self.time < (t0 + timestep):
                x_dot = self.buildDynamic3D(self.time, self.state)
                dt = np.minimum((t0 + timestep) - self.time, self._params_sim.TIMESTEP_INT)
                self.state += (dt * x_dot)
                self.time += dt
        else:
            r = self._integrator
            r.set_initial_value(self.state)
            r.integrate(timestep)
            self.time += r.t
            self.state = r.y
            
########################################################################################################################

    def buildDynamic3D(self, t, x):

        # control variables assignment
        mu_a = self.control.item(0)
        alpha = self.control.item(1)

        # get wind vector at current aircraft position
        g_v_W = self._wind_fun.get_current_wind(x[0:3])

        # track speed in local NED coordinates
        g_v_K = x[3:6].reshape(3, 1)

        # airspeed in local NED coordinates: airspeed = groundspeed - windspeed
        g_v_A = g_v_K - g_v_W

        # air-path angles
        v_A_norm = np.maximum(np.linalg.norm(g_v_A), .1)
        gamma_a = -np.arcsin(np.clip((g_v_A[2]/v_A_norm), -1, 1))
        chi_a = np.arctan2(g_v_A[1], g_v_A[0])
        
        # aerodynamic force in aerodynamic coordinates
        cl = 2*np.pi*(self._params_glider.ST/(self._params_glider.ST + 2))*alpha
        cd = self._params_glider.CD0 + (1/(np.pi*self._params_glider.ST*self._params_glider.OE))*np.power(cl, 2)
        a_f_A = (self._params_physics.RHO/2)*self._params_glider.S*np.power(v_A_norm, 2)*np.array([[-cd], [0], [-cl]])

        # aerodynamic force in local NED coordinates
        g_T_a = self.getRotationMatrix(-chi_a.item(), 3)\
                @ self.getRotationMatrix(-gamma_a.item(), 2)\
                @ self.getRotationMatrix(-mu_a, 1)
        g_f_A = g_T_a @ a_f_A

        # track acceleration in local NED coordinates
        g_a_K = (g_f_A/self._params_glider.M) + np.array([[0], [0], [self._params_physics.G]])

        # state derivative
        xp = np.append(g_v_K, g_a_K)

        if np.isnan(xp).any():
            print("xp is not a number: {}".format(xp))
        return xp

    def getRotationMatrix(self, angle, axis):

        if axis == 1:
            rotationMatrix = np.array([[1, 0, 0],
                                       [0, np.cos(angle), np.sin(angle)],
                                       [0, -np.sin(angle), np.cos(angle)]])
        elif axis == 2:
            rotationMatrix = np.array([[np.cos(angle), 0, -np.sin(angle)],
                                       [0, 1, 0],
                                       [np.sin(angle), 0, np.cos(angle)]])
        elif axis == 3:
            rotationMatrix = np.array([[np.cos(angle), np.sin(angle), 0],
                                       [-np.sin(angle), np.cos(angle), 0],
                                       [0, 0, 1]])
        else:
            print("not a valid rotation axis")

        return rotationMatrix
       
########################################################################################################################

    def state2observation(self):

        # vector from previous vertex to active vertex in g-coordinates (-> r-frame x-axis = g_ref/norm(g_ref))
        previousVertex = np.mod((self.activeVertex - 1), 3)
        g_previous2active = self._params_task.TRIANGLE[:, (self.activeVertex - 1)]\
                            - self._params_task.TRIANGLE[:, (previousVertex - 1)]

        # polar angle of r-frame wrt g-frame
        g_phi_r = np.arctan2(g_previous2active[1], g_previous2active[0]).item()

        # rotation matrix from local NED-coordinates to reference coordinates
        r_T_g = self.getRotationMatrix(g_phi_r, 3)

        # vector from origin of r-frame (i.e., previous vertex) to aircraft in g-coordinates
        g_previous2aircraft = self.state[0:2] - self._params_task.TRIANGLE[:, (previousVertex - 1)]

        # aircraft position in cartesian r-coordinates
        r_p = r_T_g @ np.append(g_previous2aircraft, self.state[2]).reshape(3, 1)

        # polar angle of aircraft position wrt x_r-axis
        r_phi = np.arctan2(r_p[1], r_p[0]).item()

        # vector from active vertex to aircraft in g-coordinates
        g_active2aircraft = self.state[0:2] - self._params_task.TRIANGLE[:, (self.activeVertex - 1)]

        # aircraft distance from active vertex
        dist2active = np.linalg.norm(g_active2aircraft)

        # tack speed in r-coordinates
        g_v_K = self.state[3:6].reshape(3, 1)
        r_v_K = r_T_g @ g_v_K

        # norm, azimuth wrt x_r-axis, and flight path angle of track speed vector
        V_K = np.linalg.norm(r_v_K)
        r_chi = np.arctan2(r_v_K[1], r_v_K[0]).item()
        gamma = -np.arcsin(r_v_K[2] / V_K).item()

        # get wind vector at current aircraft position
        g_v_W = self._wind_fun.get_current_wind(self.state[0:3])

        # stack observation and normalize:
        # o = [time, vertex counter,
        # distance to next vertex, polar angle wrt x_r, height,
        # v_K in polar coords. wrt r-frame, updraft]
        observation = (np.array([self.time, self.vertexCounter,
                                 dist2active, r_phi, -self.state[2],
                                 V_K, r_chi, gamma,
                                 -g_v_W[2].item()])
                       - self._params_task.OBS_MEAN) / self._params_task.OBS_STD

        return observation

########################################################################################################################

    def getRewardAndDoneFlag(self, timestep):

        vertexReward = self.setActiveVertex()
        lapReward = self.getLapReward()

        if self._params_task.TASK == 'distance':
            # reward = lapReward
            reward = vertexReward
        elif self._params_task.TASK == 'loiter':
            # reward = self._params_sim.TIMESTEP
<<<<<<< HEAD
            reward = self.get_updraft_proximity_reward()
            # g_v_W = self._wind_fun.get_current_wind(self.state[0:3])
            # reward = -g_v_W[2].item()

=======
            # energyReward = self.getEnergyReward()
            reward = self.get_updraft_proximity_reward()
            # g_v_W = self._wind_fun.get_current_wind(self.state[0:3])
            # reward = -g_v_W[2].item()
>>>>>>> 319ac538
        elif self._params_task.TASK == 'speed':
            # TBD
            print("task not implemented, yet")
        else:
            print("no such task")

        ground      = (-self.state[2] <= 0)
        timeout     = (self.time >= self._params_task.WORKING_TIME)
        # outofsight  = (np.linalg.norm(self.state[0:2]) > self._params_task.DISTANCE_MAX)
        outofsight = False

        done = (ground or timeout or outofsight or (not np.isfinite(self.state).all()))

        return reward, done

    def setActiveVertex(self):

        # get horizontal aircraft position in active-sector-coordinates
        sec_T_g = self.getTrafoToActiveSectorCoords()
        sec_pos_ac = sec_T_g @ (self.state[0:2].reshape(2, 1)
                                - self._params_task.TRIANGLE[:, (self.activeVertex - 1)].reshape(2, 1))

        # special reward for hitting vertices
        vertexReward = 0

        # update active vertex if both active-sector-coordinates are positive
        if (sec_pos_ac >= 0).all():
            # print("hit active vertex no. {}" .format(self.activeVertex))
            vertexReward = 200/3
            self.vertexCounter += 1
            if (self.activeVertex + 1) > 3:
                self.activeVertex = 1
            else:
                self.activeVertex += 1

        return vertexReward

    def getTrafoToActiveSectorCoords(self):

        if self.activeVertex == 1:
            # rotation matrix from geodetic to sector-one-coordinates
            sec_T_g = (self._params_task.ONE_T_T @ np.transpose(self._params_task.G_T_T))
        elif self.activeVertex == 2:
            # rotation matrix from geodetic to sector-two-coordinates
            sec_T_g = (self._params_task.TWO_T_T @ np.transpose(self._params_task.G_T_T))
        elif self.activeVertex == 3:
            # rotation matrix from geodetic to sector-three-coordinates
            sec_T_g = (self._params_task.THREE_T_T @ np.transpose(self._params_task.G_T_T))
        else:
            sec_T_g = None
            print("active vertex no. {} is not a valid triangle vertex".format(self.activeVertex))

        return sec_T_g

    def getLapReward(self):

        T_pos_ac = np.transpose(self._params_task.G_T_T) @ self.state[0:2].reshape(2, 1)
        lapReward = 0

        if self.vertexCounter == 3 and T_pos_ac[1] >= 0:
            self.lapCounter += 1
            self.vertexCounter = 0
            # lapReward = 170
            lapReward = 200

        return lapReward

    def getEnergyReward(self):

        g_v_W = self._wind_fun.get_current_wind(self.state[0:3])
        g_v_K = self.state[3:6].reshape(3, 1)
        g_v_A = g_v_K - g_v_W

        v_A_norm = np.maximum(np.linalg.norm(g_v_A), .1)
        gamma_a = -np.arcsin(np.clip((g_v_A[2] / v_A_norm), -1, 1))
        chi_a = np.arctan2(g_v_A[1], g_v_A[0])

        mu_a = self.control.item(0)
        alpha = self.control.item(1)

        cl = 2 * np.pi * (self._params_glider.ST / (self._params_glider.ST + 2)) * alpha
        cd = self._params_glider.CD0 + (1 / (np.pi * self._params_glider.ST * self._params_glider.OE)) * np.power(cl, 2)
        a_f_Ax = (self._params_physics.RHO / 2) * self._params_glider.S * np.power(v_A_norm, 2) * (-cd)

        a_T_g = self.getRotationMatrix(mu_a, 1)\
                @ self.getRotationMatrix(gamma_a.item(), 2)\
                @ self.getRotationMatrix(-chi_a.item(), 3)

        # energy-equivalent climb rate
        w = -g_v_K[2] + (1 / self._params_physics.G) * v_A_norm * ((1 / self._params_glider.M) * a_f_Ax
                                                                   + (a_T_g[0, :]
                                                                      @ np.array([[0], [0], [self._params_physics.G]])))

        # energy-equivalent climb rate, normalized by sink at best glide TODO: best endurance would be "correct"
        V_bestGlide, gamma_bestGlide = self.getBestGlide()
        w_normalized = w.item() - V_bestGlide * gamma_bestGlide

        # delta normalized energy-equivalent climb rate
        energyReward = w_normalized * self._params_sim.TIMESTEP

        return energyReward

    def getBestGlide(self):
        alpha_bestGlide = ((self._params_glider.ST + 2)
                           * np.sqrt(self._params_glider.CD0*self._params_glider.OE/self._params_glider.ST))\
                           / (2*np.sqrt(np.pi))
        cL_bestGlide = (2*np.pi*alpha_bestGlide*self._params_glider.ST)/(self._params_glider.ST + 2)
        cD_bestGlide = self._params_glider.CD0\
                       + (1 / (np.pi * self._params_glider.ST * self._params_glider.OE)) * np.power(cL_bestGlide, 2)

        V_bestGlide = np.sqrt((2*self._params_glider.M*self._params_physics.G)
                              /(self._params_physics.RHO*self._params_glider.S*cL_bestGlide))
        gamma_bestGlide = -cD_bestGlide / cL_bestGlide

        return V_bestGlide, gamma_bestGlide

    def get_updraft_proximity_reward(self):
        # get distance to closest updraft
        _, rel_updraft_pos_sorted = self.get_rel_updraft_positions()
        shortest_distance = rel_updraft_pos_sorted[-1, 0]

        # # compute linear reward wrt. to distance
        # reward = (-1/(self._params_wind.DELTA - self._params_wind.EPSILON)) *\
        #          (shortest_distance - self._params_wind.EPSILON) + 1
        #
        # # clip reward: no reward outside of delta neighborhood, no reward > 1 for excessively tight orbits
        # reward = np.clip(reward, 0, 1)

        # compute simple if/else reward
        reward = 1 if (shortest_distance <= self._params_wind.DELTA) else 0

        # scale to max. return over episode
        reward *= self._params_sim.TIMESTEP

        return reward



#########################################################################################################

    def get_rel_updraft_positions(self):

        # assign updraft data
        updraft_count = int(self._wind_fun._wind_data['updraft_count'])
        updraft_position = self._wind_fun._wind_data['updraft_position']

        # vector from previous vertex to active vertex in g-coordinates (-> r-frame x-axis = g_ref/norm(g_ref))
        previousVertex = np.mod((self.activeVertex - 1), 3)
        g_previous2active = self._params_task.TRIANGLE[:, (self.activeVertex - 1)] \
                            - self._params_task.TRIANGLE[:, (previousVertex - 1)]

        # polar angle of r-frame wrt g-frame
        g_phi_r = np.arctan2(g_previous2active[1], g_previous2active[0]).item()

        # rotation matrix from local NED-coordinates to reference coordinates
        r_T_g = self.getRotationMatrix(g_phi_r, 3)

        # set relative updraft positions (dist, dir)
        # rel_updraft_pos = np.empty([2, updraft_count])
        rel_updraft_pos = np.empty([updraft_count, 2])

        for k in range(0, updraft_count):
            # vector from aircraft to updraft in g-coordinates
            g_aircraft2updraft = updraft_position[:, k].reshape(2, 1) - self.state[0:2].reshape(2, 1)

            # vector from origin of r-frame (i.e., previous vertex) to updraft in g-coordinates
            g_previous2updraft = updraft_position[:, k] - self._params_task.TRIANGLE[:, (previousVertex - 1)]

            # updraft position in cartesian r-coordinates
            r_p = r_T_g[0:2, 0:2] @ g_previous2updraft.reshape(2, 1)

            # polar angle of updraft position wrt x_r-axis
            r_phi = np.arctan2(r_p[1], r_p[0]).item()

            # assign return values
            rel_updraft_pos[k, :] = np.array([np.linalg.norm(g_aircraft2updraft), r_phi])

        # sort the array in descending order wrt updraft distance (nearest updraft in last column)
        rel_updraft_pos_sorted = rel_updraft_pos[np.argsort(-rel_updraft_pos[:, 0]), :]

        # standardization
        rel_updraft_pos_normalized = (rel_updraft_pos_sorted[:, 0] - self._params_wind.UPD_MEAN) / \
                                     self._params_wind.UPD_STD
        rel_updraft_pos_normalized = np.stack((rel_updraft_pos_normalized, rel_updraft_pos_sorted[:, 1] / np.pi), 1)

        return rel_updraft_pos_normalized, rel_updraft_pos_sorted

#########################################################################################################

    def getInfo(self):
        x = self.state
        info = {"t": self.time, "x": x[0], "y": x[1], "z": x[2], "u": x[3], "v": x[4], "w": x[5]}
        return info

    def close(self):
        if self.viewer:
            self.viewer.close()
            self.viewer = None<|MERGE_RESOLUTION|>--- conflicted
+++ resolved
@@ -236,17 +236,10 @@
             reward = vertexReward
         elif self._params_task.TASK == 'loiter':
             # reward = self._params_sim.TIMESTEP
-<<<<<<< HEAD
-            reward = self.get_updraft_proximity_reward()
-            # g_v_W = self._wind_fun.get_current_wind(self.state[0:3])
-            # reward = -g_v_W[2].item()
-
-=======
             # energyReward = self.getEnergyReward()
             reward = self.get_updraft_proximity_reward()
             # g_v_W = self._wind_fun.get_current_wind(self.state[0:3])
             # reward = -g_v_W[2].item()
->>>>>>> 319ac538
         elif self._params_task.TASK == 'speed':
             # TBD
             print("task not implemented, yet")
