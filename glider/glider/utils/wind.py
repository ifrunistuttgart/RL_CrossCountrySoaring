import numpy as np
import sys
import os

sys.path.append(os.path.join("..", "..", ".."))
from parameters import params_environment

class Wind(object):
    def __init__(self):

        # instantiate parameters
        # self._params_task = params_task()
<<<<<<< HEAD
        self._params_wind = params_wind()
=======
        self._params_wind = params_environment.params_wind()
>>>>>>> efc65c05

        # set wind data
        self._wind_data = np.nan
        self.reset_wind()

        # set updraft shape factors
        self._r1r2shape = np.array([0.1400, 0.2500, 0.3600, 0.4700, 0.5800, 0.6900, 0.8000])
        self._kShape    = np.array([[1.5352, 2.5826, -0.0113, 0.0008],
                                   [1.5265, 3.6054, -0.0176, 0.0005],
                                   [1.4866, 4.8356, -0.0320, 0.0001],
                                   [1.2042, 7.7904, 0.0848, 0.0001],
                                   [0.8816, 13.9720, 0.3404, 0.0001],
                                   [0.7067, 23.9940, 0.5689, 0.0002],
                                   [0.6189, 42.7965, 0.7157, 0.0001]])

    @staticmethod  # TODO: check that method
    def _init_headwind(params_wind):

        if params_wind.APPLY_HEADWIND:
            headwind = np.random.uniform(params_wind.HEADWIND_LOW, params_wind.HEADWIND_HIGH)
            headwind_data = dict(
                headwind_velocity=headwind[0],
                headwind_direction=headwind[1]
            )
        else:
            headwind_data = dict(
                headwind_velocity=0.,
                headwind_direction=np.nan
            )

        return headwind_data

    @staticmethod
    def _init_updrafts(params_wind):
        """ init updraft model according to M. Allen:
        Updraft Model for Development of Autonomous Soaring Uninhabited Air Vehicles """

        if params_wind.APPLY_UPDRAFTS:
            # Sample number of updrafts
            updraft_count = int(np.random.uniform(params_wind.UPCOUNT_MIN, params_wind.UPCOUNT_MAX + 1))

            # set updraft positions (north, east)
            updraft_position = np.empty([2, 1])
            for i in range(0, updraft_count):
                # draw updraft position from uniform-distribution wrt. cartesian north-east frame
                phi = np.random.uniform(0, 2*np.pi)
                r = np.sqrt(np.random.uniform(0, 1)) * params_wind.RADIUS
                position = np.array([r * np.cos(phi), r * np.sin(phi)])

                # convert position in polar coordinates
                distance = np.linalg.norm(position)
                polarAngle = np.arctan2(position[1], position[0]).item()
                thisUpdraft = distance*np.array([[np.cos(polarAngle)], [np.sin(polarAngle)]])

                if i == 0:  # the first updraft is always added
                    updraft_position = thisUpdraft
                else:  # further updrafts are added, if distance to any already existing updraft exceeds DIST_MIN
                    norms = np.linalg.norm(updraft_position - thisUpdraft, axis=0)
                    if np.greater(norms, params_wind.DIST_MIN).all():
                        updraft_position = np.append(updraft_position, thisUpdraft, 1)

            # reset updraft count
            updraft_count = updraft_position.shape[1]

            # set perturbation multipliers
            updraft_wgain = np.random.normal(np.ones(updraft_count), params_wind.WGAIN_STD * np.ones(updraft_count))
            updraft_rgain = np.random.normal(np.ones(updraft_count), params_wind.RGAIN_STD * np.ones(updraft_count))

            updraft_data = dict(
                updraft_count=updraft_count,
                updraft_position=updraft_position,
                updraft_wgain=updraft_wgain,
                updraft_rgain=updraft_rgain
            )
        else:
            updraft_data = dict(
                updraft_count=0,
                updraft_position=np.nan,
                updraft_wgain=np.nan,
                updraft_rgain=np.nan
            )

        return updraft_data

########################################################################################################################
    """ Setter and Getter:"""
    def reset_wind(self):
        headwind_data = self._init_headwind(self._params_wind)
        updraft_data = self._init_updrafts(self._params_wind)
        self._wind_data = {**headwind_data, **updraft_data}

    def get_wind_data(self):
        return self._wind_data

    def set_wind_data(self, wind_data):
        self._wind_data = wind_data

    def store_wind_data(self, wind_data):
        self._stored_wind_data = wind_data

    def get_current_wind(self, position):
        wind = np.zeros(3).reshape(3, 1)
        position = position.reshape(3, 1)
        if self._params_wind.APPLY_HEADWIND:
            wind[0:2] = self._wind_data['headwind_velocity'] *\
                        np.array([[np.cos(self._wind_data['headwind_direction'])],
                                  [np.sin(self._wind_data['headwind_direction'])]])
        if self._params_wind.APPLY_UPDRAFTS and self._wind_data['updraft_count'] and (-position[2] > 0.1):
            wind[2] = -self.get_current_updraft(position)

        return wind

    def get_current_updraft(self, position=None):
        """ get current updraft according to M. Allen's updraft model:
                Updraft Model for Development of Autonomous Soaring Uninhabited Air Vehicles """

        # assign updraft data
        updraft_count = int(self._wind_data['updraft_count'])
        updraft_position = self._wind_data['updraft_position']
        updraft_wgain = self._wind_data['updraft_wgain']
        updraft_rgain = self._wind_data['updraft_rgain']

        # calculate distance to each updraft
        dist = []
        for k in range(0, updraft_count):
            r_k = updraft_position[:, k].reshape(2, 1) - position[0:2]
            dist = np.append(dist, np.linalg.norm(r_k))

        # calculate average updraft size
        zzi = -position[2] / self._params_wind.ZI
        rbar = (.102 * np.power(zzi, (1 / 3))) * (1 - (.25 * zzi)) * self._params_wind.ZI

        # calculate average updraft strength
        wtbar = np.power(zzi, (1 / 3)) * (1 - 1.1 * zzi) * self._params_wind.WSTAR

        # find nearest updraft
        upused = np.argmin(dist)

        # multiply by random perturbation gain
        r2 = rbar * updraft_rgain[upused]

        # calculate inner and outer radios of rotated trapezoid updraft
        if r2 < 10:
            r2 = 10
        if r2 < 600:
            r1r2 = .0011 * r2 + .14
        else:
            r1r2 = .8
        r1 = r1r2 * r2

        # multiply average updraft strength by wgain for this updraft
        wt = wtbar * updraft_wgain[upused]

        # calculate strength at center of rotated trapezoid updraft
        wc = (3 * wt * (np.power(r2, 3) - np.power(r2, 2) * r1)) / (np.power(r2, 3) - np.power(r1, 3))

        # calculate updraft velocity
        r = dist[upused]
        rr2 = r / r2
        if -position[2] < self._params_wind.ZI:
            ka, kb, kc, kd = self.get_updraft_shape(rr2)  # get shape coefficients
            ws = 1. / (1 + np.power(ka * np.abs(rr2 + kc), kb))\
                 + kd * rr2  # calculate smooth vertical velocity distribution
            ws = np.maximum(0, ws)  # no negative updrafts
        else:
            ws = 0

        # calculate downdraft velocity at the edge of the updraft
        if dist[upused] > r1 and rr2 < 2:
            w1 = (np.pi / 6) * np.sin(np.pi * rr2)  # downdraft, positive up
        else:
            w1 = 0
        if .5 < zzi <= .9:
            swd = 2.5 * (zzi - .5)  # scale factor for wd for zzi, used again later
            wd = swd * w1
            wd = np.minimum(wd, 0)
        else:
            swd = 0
            wd = 0
        w2 = ws * wc + wd * wt  # scale updraft to actual velocity

        # calculate environment sink velocity
        At = np.pi * (rbar ** 2) * updraft_count  # total area taken by updrafts
        A = np.pi * (self._params_wind.RADIUS ** 2)  # total area of interest
        if At > A:
            print('Area of test space is too small')
            raise ArithmeticError

        we = -(At * wtbar * (1 - swd)) / (A - At)  # environment sink rate
        we = np.minimum(we, 0)  # don't allow positive sink

        # stretch updraft to blend with sink at edge
        if dist[upused] > r1:  # if you are outside the core
            w = w2 * (1 - we / wc) + we  # stretch
        else:
            w = w2

        return w

    def get_updraft_shape(self, r1r2=None):
        r1r2shape = self._r1r2shape
        kShape = self._kShape

        if r1r2 < .5 * (r1r2shape[0] + r1r2shape[1]):  # pick shape
            ka = kShape[0, 0]
            kb = kShape[0, 1]
            kc = kShape[0, 2]
            kd = kShape[0, 3]
        elif r1r2 < .5 * (r1r2shape[1] + r1r2shape[2]):
            ka = kShape[1, 0]
            kb = kShape[1, 1]
            kc = kShape[1, 2]
            kd = kShape[1, 3]
        elif r1r2 < .5 * (r1r2shape[2] + r1r2shape[3]):
            ka = kShape[2, 0]
            kb = kShape[2, 1]
            kc = kShape[2, 2]
            kd = kShape[2, 3]
        elif r1r2 < .5 * (r1r2shape[3] + r1r2shape[4]):
            ka = kShape[3, 0]
            kb = kShape[3, 1]
            kc = kShape[3, 2]
            kd = kShape[3, 3]
        elif r1r2 < .5 * (r1r2shape[4] + r1r2shape[5]):
            ka = kShape[4, 0]
            kb = kShape[4, 1]
            kc = kShape[4, 2]
            kd = kShape[4, 3]
        elif r1r2 < .5 * (r1r2shape[5] + r1r2shape[6]):
            ka = kShape[5, 0]
            kb = kShape[5, 1]
            kc = kShape[5, 2]
            kd = kShape[5, 3]
        else:
            ka = kShape[6, 0]
            kb = kShape[6, 1]
            kc = kShape[6, 2]
            kd = kShape[6, 3]

        return ka, kb, kc, kd<|MERGE_RESOLUTION|>--- conflicted
+++ resolved
@@ -10,11 +10,7 @@
 
         # instantiate parameters
         # self._params_task = params_task()
-<<<<<<< HEAD
-        self._params_wind = params_wind()
-=======
         self._params_wind = params_environment.params_wind()
->>>>>>> efc65c05
 
         # set wind data
         self._wind_data = np.nan
