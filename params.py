import numpy as np

class params_rl:
    def __init__(self):
<<<<<<< HEAD
        self.N_EPISODES         = 5e3           # total number of episodes to be evaluated
        self.BATCHSIZE          = 4096          # size of bach (i.e, length of rollout) before policy update
        self.MINIBATCHSIZE      = 64            # size of mini-batch for SGD
=======
        self.N_EPISODES         = 2e3           # total number of episodes to be evaluated
        self.BATCHSIZE          = 4096          # size of bach (i.e, length of rollout) before policy update
        self.MINIBATCHSIZE      = 128           # size of mini-batch for SGD
>>>>>>> 7920bba7
        self.K_EPOCH            = 10            # number of policy updates on single batch
        self.LEARNING_RATE      = 5e-5          # learning rate for optimizer
        self.GAMMA              = 0.99          # discount factor for advantage estimation
        self.LAMBDA             = 0.96          # only relevant if GAE is implemented
        self.EPS_CLIP           = 0.2           # PPO clipping value
        self.SIGMA              = .2            # std-deviation for exploration (0.1 -> 0.6 deg after scaling)
        self.AUTO_EXPLORATION   = False         # exploration driven by NN output (self.SIGMA obsolete if true)
        self.SEED               = None          # manual specification of random seed (Fabian: 42)

class params_model:
    def __init__(self):
        self.DIM_IN         = 9                 # dimension of observation-space
        self.DIM_OUT        = 2                 # dimension of action-space
        self.DIM_HIDDEN     = 64
        self.NUM_HIDDEN     = 2

class params_task:
    def __init__(self):
        # triangle orientation: alpha - pi/2 ('alpha' referred to in GPS triangle regulations)
        self.ORIENTATION    = 0
        # transformation matrix from triangle-coordinates to local NE-coordinates
        self.G_T_T          = np.transpose(np.array([[np.cos(self.ORIENTATION), np.sin(self.ORIENTATION)],
                                                     [-np.sin(self.ORIENTATION), np.cos(self.ORIENTATION)]]))
        # local NE-coordinates of the triangle vertices (2 x 3)
        self.TRIANGLE       = self.G_T_T @ np.array([[0., 350, 0.],
                                                     [350, 0., -350]])

        # rotation matrix from triangle-coordinates to sector-one-coordinates (translation needed for transformation)
        self.ONE_T_T        = np.array([[np.cos(3 * np.pi / 8), np.sin(3 * np.pi / 8)],
                                        [-np.sin(3 * np.pi / 8), np.cos(3 * np.pi / 8)]])
        # rotation matrix from triangle-coordinates to sector-two-coordinates (translation needed for transformation)
        self.TWO_T_T        = np.array([[np.cos(-np.pi / 4), np.sin(-np.pi / 4)],
                                        [-np.sin(-np.pi / 4), np.cos(-np.pi / 4)]])
        # rotation matrix from triangle-coordinates to sector-three-coordinates (translation needed for transformation)
        self.THREE_T_T      = np.array([[np.cos(9 * np.pi / 8), np.sin(9 * np.pi / 8)],
                                        [-np.sin(9 * np.pi / 8), np.cos(9 * np.pi / 8)]])

        # task (alternatives: 'distance', 'speed', 'loiter')
        self.TASK           = 'distance'
        # working time to have the task done (relevant for 'distance' only)
        self.WORKING_TIME   = 60*30
        # maximum horizontal distance allowed from origin (ensures that a safety pilot could interact)
        self.DISTANCE_MAX   = 1e3
        # maximum height allowed
        self.HEIGHT_MAX = 500

        # initialization method (alternatives: 'fix', 'random_normal')
        self.INIT_METHOD    = 'random_normal'
        # initial state value (s = g_[p_north, p_east, p_down, v_north, v_east, v_down])
        self.INITIAL_STATE  = np.append(np.array([0., 0., -400.]),
                                        np.append(self.G_T_T @ np.array([[0.], [15.]]), 1.))
        # std-dev. for init method: random_normal
        self.INITIAL_STD    = np.append(np.append(self.G_T_T @ np.array([[20.], [0.]]), 5.),
                                        np.array([2., 2., .5]))

        # bank angle and AoA constraint to [MIN MAX]   (deg)
        self.ACTION_SPACE   = np.array([[-45, 45],
                                        [0, 12]])

        # mean values for observation standardization
        self.OBS_MEAN       = np.array([self.WORKING_TIME/2, 1.5,               # time, vertex counter
                                        350, 0., -self.INITIAL_STATE[2]/2,      # distance, polar angle, height
                                        15., 0., 0.,                            # vel. wrt r-frame in polar coords.
                                        2.])                                    # updraft at current aircraft position
        # spread parameters for observation standardization
        self.OBS_STD        = np.array([self.WORKING_TIME/2, 1.5,
                                        350, np.pi, abs(self.INITIAL_STATE[2])/2,
                                        10., np.pi, np.pi/6,
                                        2.])

class params_wind:
    def __init__(self):
        self.APPLY_HEADWIND = False                 # apply or suppress horizontal wind
        self.HEADWIND_HIGH = np.array([5., np.pi])  # max. values for headwind velocity and direction
        self.HEADWIND_LOW = np.array([0., -np.pi])  # min. values for headwind velocity and direction

        self.APPLY_UPDRAFTS = True                  # apply or suppress occurrence of updrafts
        self.UPCOUNT_MAX    = 7                     # max. # updrafts within DISTANCE_MAX from origin
        self.UPCOUNT_MIN    = 5                     # max. # updrafts within DISTANCE_MAX from origin
        self.WSTAR          = 2.0611                # updraft strength scale factor (m/s) - June, 3 pm
        self.ZI             = 1.4965e3              # convective layer height (m) - June, 3 pm
        self.RGAIN_STD      = 0.0                   # std-dev. for perturbations from wstar
        self.WGAIN_STD      = 0.0                   # std-dev. for updraft radius perturbations
        self.APPLY_SINK     = True                  # sink outside of thermals
        self.DIST_MIN       = 100                   # minimal distance between individual updrafts

        self.ALWAYS_RESET   = True                  # choose whether wind is reset every episode or remains constant

        self.UPD_MEAN       = 500                   # mean value for updraft distance standardization (LSTM encoding)
        self.UPD_STD        = 500                   # spread value for updraft distance standardization (LSTM encoding)

        self.EPSILON        = 20                    # epsilon neighborhood for updraft proximity reward
        self.DELTA          = 100                   # delta neighborhood for updraft proximity reward, DELTA > EPSILON!


class params_sim:
    def __init__(self):
        self.TIMESTEP       = 1.0                   # const. u simulation time-step (s), with constant wind
        self.TIMESTEP_INT   = 0.02                  # internal integrator time-step (s) (obsolete if USE_RK45 = true)
        self.USE_RK45       = False                 # Runge-Kutta 45 integration, False -> Euler forward

class params_glider:
    def __init__(self):
        self.M              = 3.366                 # aircraft mass                 (kg)
        self.S              = .568                  # reference area                (m2)
        self.ST             = 10.2                  # aspect ratio                  (-)
        self.OE             = .9                    # oswald factor                 (-)
        self.CD0            = .015                  # zero lift drag coefficient    (-)

class params_physics:
    def __init__(self):
        self.RHO            = 1.225                 # air density                   (kg/m3)
        self.G              = 9.81                  # gravitational acceleration    (m/s2)

class params_logging:
    def __init__(self):
        self.PRINT_INTERVAL = 10                    # interval wrt # epi to print score and save avg. return to file
        self.SAVE_INTERVAL  = 200                   # interval wrt # epi to save actor/critic net and make a plot<|MERGE_RESOLUTION|>--- conflicted
+++ resolved
@@ -2,15 +2,9 @@
 
 class params_rl:
     def __init__(self):
-<<<<<<< HEAD
-        self.N_EPISODES         = 5e3           # total number of episodes to be evaluated
+        self.N_EPISODES         = 2e3           # total number of episodes to be evaluated
         self.BATCHSIZE          = 4096          # size of bach (i.e, length of rollout) before policy update
         self.MINIBATCHSIZE      = 64            # size of mini-batch for SGD
-=======
-        self.N_EPISODES         = 2e3           # total number of episodes to be evaluated
-        self.BATCHSIZE          = 4096          # size of bach (i.e, length of rollout) before policy update
-        self.MINIBATCHSIZE      = 128           # size of mini-batch for SGD
->>>>>>> 7920bba7
         self.K_EPOCH            = 10            # number of policy updates on single batch
         self.LEARNING_RATE      = 5e-5          # learning rate for optimizer
         self.GAMMA              = 0.99          # discount factor for advantage estimation
